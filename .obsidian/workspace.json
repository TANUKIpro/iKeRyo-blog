--- conflicted
+++ resolved
@@ -11,21 +11,10 @@
             "id": "9e435a116dc0aca5",
             "type": "leaf",
             "state": {
-<<<<<<< HEAD
               "type": "empty",
               "state": {},
               "icon": "lucide-file",
               "title": "新規タブ"
-=======
-              "type": "markdown",
-              "state": {
-                "file": "articles/drafts/Logicool LPST-14900のD-SubをArduinoProMicroを使いUSB接続できるようにする 1.md",
-                "mode": "source",
-                "source": false
-              },
-              "icon": "lucide-file",
-              "title": "Logicool LPST-14900のD-SubをArduinoProMicroを使いUSB接続できるようにする 1"
->>>>>>> 4d6a8c9e
             }
           }
         ]
@@ -135,20 +124,12 @@
             "state": {
               "type": "outline",
               "state": {
-<<<<<<< HEAD
-=======
-                "file": "articles/drafts/Logicool LPST-14900のD-SubをArduinoProMicroを使いUSB接続できるようにする 1.md",
->>>>>>> 4d6a8c9e
                 "followCursor": false,
                 "showSearch": false,
                 "searchQuery": ""
               },
               "icon": "lucide-list",
-<<<<<<< HEAD
               "title": "アウトライン"
-=======
-              "title": "Logicool LPST-14900のD-SubをArduinoProMicroを使いUSB接続できるようにする 1のアウトライン"
->>>>>>> 4d6a8c9e
             }
           },
           {
@@ -180,7 +161,19 @@
   },
   "active": "9e435a116dc0aca5",
   "lastOpenFiles": [
-<<<<<<< HEAD
+    "assets/images/logi_shifter_test.gif",
+    "assets/images/Logicool LPST-14900のD-SubをArduinoProMicroを使いUSB接続できるようにする 1-20250725.png",
+    "assets/images/Logicool LPST-14900のD-SubをArduinoProMicroを使いUSB接続できるようにする 1-20250725-9.png",
+    "assets/images/Logicool LPST-14900のD-SubをArduinoProMicroを使いUSB接続できるようにする 1-20250725-8.png",
+    "assets/images/Logicool LPST-14900のD-SubをArduinoProMicroを使いUSB接続できるようにする 1-20250725-7.png",
+    "assets/images/Logicool LPST-14900のD-SubをArduinoProMicroを使いUSB接続できるようにする 1-20250725-6.png",
+    "assets/images/Logicool LPST-14900のD-SubをArduinoProMicroを使いUSB接続できるようにする 1-20250725-5.png",
+    "assets/images/Logicool LPST-14900のD-SubをArduinoProMicroを使いUSB接続できるようにする 1-20250725-4.png",
+    "assets/images/Logicool LPST-14900のD-SubをArduinoProMicroを使いUSB接続できるようにする 1-20250725-3.png",
+    "assets/images/Logicool LPST-14900のD-SubをArduinoProMicroを使いUSB接続できるようにする 1-20250725-2.png",
+    "assets/images/Logicool LPST-14900のD-SubをArduinoProMicroを使いUSB接続できるようにする 1-20250725-13.png",
+    "articles/drafts/Logicool LPST-14900のD-SubをArduinoProMicroを使いUSB接続できるようにする 1.md",
+    "articles/drafts",
     "scripts/utils/__pycache__/markdown_parser.cpython-313.pyc.130580347043888",
     "scripts/utils/__pycache__/markdown_parser.cpython-313.pyc.140639845793840",
     "scripts/utils/__pycache__/markdown_parser.cpython-313.pyc.124836982767664",
@@ -190,46 +183,9 @@
     "scripts/utils/__pycache__/markdown_parser.cpython-313.pyc.126036154220592",
     "scripts/utils/__pycache__/obsidian_processor.cpython-313.pyc.133466740005392",
     "scripts/utils/__pycache__/markdown_parser.cpython-313.pyc.133466743324720",
-    "scripts/test.py",
-    "test.py",
-    "articles/drafts/Logicool LPST-14900のD-SubをArduinoProMicroを使いUSB接続できるようにする 1.md",
-    "assets/images/logi_shifter_test.gif",
-    "assets/images/Logicool LPST-14900のD-SubをArduinoProMicroを使いUSB接続できるようにする 1-20250725.png",
-=======
-    "assets/images/logi_shifter_test.gif",
-    "assets/images/Logicool LPST-14900のD-SubをArduinoProMicroを使いUSB接続できるようにする 1-20250725-13.png",
-    "articles/drafts/Logicool LPST-14900のD-SubをArduinoProMicroを使いUSB接続できるようにする 1.md",
-    "assets/images/Logicool LPST-14900のD-SubをArduinoProMicroを使いUSB接続できるようにする 1-20250725-14.png",
-    "assets/images/Logicool LPST-14900のD-SubをArduinoProMicroを使いUSB接続できるようにする 1-20250725-12.png",
-    "assets/images/Logicool LPST-14900のD-SubをArduinoProMicroを使いUSB接続できるようにする 1-20250725-11.png",
-    "assets/images/Logicool LPST-14900のD-SubをArduinoProMicroを使いUSB接続できるようにする 1-20250725-10.png",
->>>>>>> 4d6a8c9e
-    "assets/images/Logicool LPST-14900のD-SubをArduinoProMicroを使いUSB接続できるようにする 1-20250725-9.png",
-    "assets/images/Logicool LPST-14900のD-SubをArduinoProMicroを使いUSB接続できるようにする 1-20250725-8.png",
-    "assets/images/Logicool LPST-14900のD-SubをArduinoProMicroを使いUSB接続できるようにする 1-20250725-7.png",
-    "assets/images/Logicool LPST-14900のD-SubをArduinoProMicroを使いUSB接続できるようにする 1-20250725-6.png",
-    "assets/images/Logicool LPST-14900のD-SubをArduinoProMicroを使いUSB接続できるようにする 1-20250725-5.png",
-<<<<<<< HEAD
-    "assets/images/Logicool LPST-14900のD-SubをArduinoProMicroを使いUSB接続できるようにする 1-20250725-4.png",
-    "assets/images/Logicool LPST-14900のD-SubをArduinoProMicroを使いUSB接続できるようにする 1-20250725-3.png",
-    "assets/images/Logicool LPST-14900のD-SubをArduinoProMicroを使いUSB接続できるようにする 1-20250725-2.png",
     "articles/published/テスト投稿用.md",
     "articles/drafts/テスト投稿用.md",
     "README.md",
-=======
-    "scripts/utils/__pycache__/obsidian_processor.cpython-313.pyc.135166607747680",
-    "scripts/utils/__pycache__/obsidian_processor.cpython-313.pyc.131139634326112",
-    "scripts/__pycache__/wordpress_api.cpython-313.pyc.129736262590960",
-    "scripts/utils/__pycache__/obsidian_processor.cpython-313.pyc.129736262594704",
-    "scripts/utils/__pycache__/markdown_parser.cpython-313.pyc.129736263617824",
-    "scripts/utils/__pycache__/__init__.cpython-313.pyc.129736264902976",
-    "scripts/__pycache__/wordpress_api.cpython-313.pyc.137784674575120",
-    "scripts/utils/__pycache__/obsidian_processor.cpython-313.pyc.137784674578864",
-    "scripts/utils/__pycache__/markdown_parser.cpython-313.pyc.137784675601840",
-    "scripts/utils/__pycache__/logger.cpython-313.pyc.137784676412144",
-    "README.md",
-    "articles/drafts/テスト投稿用.md",
->>>>>>> 4d6a8c9e
     "blog/無題のファイル.md",
     "blog/Untitled 1.md",
     "blog/test.md",
